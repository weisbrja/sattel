--- conflicted
+++ resolved
@@ -67,20 +67,9 @@
     for name in pferd._crawlers_to_run:
         crawler = pferd._crawlers[name]
 
-<<<<<<< HEAD
-        log({"kind": "crawl", "name": name.removeprefix("crawl:")})
-        log({"kind": "info", "info": "starting crawler"})
-=======
         crawler_name = name.removeprefix("crawl:")
-        log({
-            "kind": "crawl",
-            "name": crawler_name
-        })
-        log({
-            "kind": "log",
-            "info": f"run crawler \"{crawler_name}\""
-        })
->>>>>>> 5f7d59e6
+        log({"kind": "crawl", "name": crawler_name})
+        log({"kind": "log", "info": f'run crawler "{crawler_name}"'})
 
         try:
             await crawler.run()
@@ -160,19 +149,8 @@
 
 
 def request(subject: str):
-<<<<<<< HEAD
-    log({"kind": "info", "info": f"requesting {subject}"})
+    log({"kind": "log", "info": f'requesting "{subject}"'})
     log({"kind": "request", "subject": subject})
-=======
-    log({
-        "kind": "log",
-        "info": f"requesting \"{subject}\""
-    })
-    log({
-        "kind": "request",
-        "subject": subject
-    })
->>>>>>> 5f7d59e6
     try:
         return input()
     except Exception:
@@ -220,40 +198,17 @@
     config_file_path = request("configFilePath")
     if not config_file_path:
         config_file_path = None
-<<<<<<< HEAD
-    log({"kind": "info", "info": f"got config file path {config_file_path}"})
+    else:
+        config_file_path = Path(config_file_path)  # .expanduser()
+    log({"kind": "log", "info": f'got "configFilePath": "{config_file_path}"'})
     config = load_config(config_file_path)
-    log({"kind": "info", "info": "loaded pferd config"})
+    # FIXME: why does sattel pause here?
+    log({"kind": "log", "info": "loaded pferd config"})
     json_args = request("jsonArgs")
-    log({"kind": "info", "info": f"got json args {json_args}"})
+    log({"kind": "log", "info": f'got "jsonArgs": "{json_args}"'})
     pferd = get_pferd(config, json_args)
     quiet_pferd()
-    log({"kind": "info", "info": "starting pferd"})
-=======
-    else:
-        config_file_path = Path(config_file_path)  # .expanduser()
-    log({
-        "kind": "log",
-        "info": f"got \"configFilePath\": \"{config_file_path}\""
-    })
-    config = load_config(config_file_path)
-    # FIXME: why does sattel pause here?
-    log({
-        "kind": "log",
-        "info": "loaded pferd config"
-    })
-    json_args = request("jsonArgs")
-    log({
-        "kind": "log",
-        "info": f"got \"jsonArgs\": \"{json_args}\""
-    })
-    pferd = get_pferd(config, json_args)
-    quiet_pferd()
-    log({
-        "kind": "log",
-        "info": "run pferd"
-    })
->>>>>>> 5f7d59e6
+    log({"kind": "log", "info": "run pferd"})
     try:
         if os.name == "nt":
             # A "workaround" for the windows event loop somehow crashing after
